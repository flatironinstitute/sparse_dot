--- conflicted
+++ resolved
@@ -5,11 +5,7 @@
 import numpy as np
 import numpy.testing as npt
 import scipy.sparse as _spsparse
-<<<<<<< HEAD
-from sparse_dot_mkl import dot_product_mkl, gram_matrix_mkl
-=======
-from sparse_dot_mkl import dot_product_mkl, sparse_qr_solve_mkl
->>>>>>> bd96bb05
+from sparse_dot_mkl import dot_product_mkl, gram_matrix_mkl, sparse_qr_solve_mkl
 from sparse_dot_mkl._mkl_interface import (_create_mkl_sparse, _export_mkl, sparse_matrix_t, _destroy_mkl_handle,
                                            _convert_to_csr, _order_mkl_handle, MKL)
 from sparse_dot_mkl._sparse_sparse import _matmul_mkl
